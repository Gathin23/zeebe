--- conflicted
+++ resolved
@@ -32,10 +32,6 @@
 # delete older benchmark
 cd benchmarks/setup/
 
-<<<<<<< HEAD
-nameOfOldestBenchmark=$(ls -t1 | grep medic-cw- | tail -n 1)
-nameOfNewestBenchmark=$(ls -t1 | grep medic-cw- | head -n 1)
-=======
 cw=$(date +%V)
 if [ $cw -gt 4 ]
 then
@@ -53,8 +49,8 @@
   echo -e "!!!!!!!!!!!!!!\e[0m"
   set -x
 fi
->>>>>>> 54b1d08d
 
 
 # print out the name of the new benchmark so it can be easily copied
+nameOfNewestBenchmark=$(ls | grep medic-cw- | sort | tail -n 1)
 echo "Finished creating new medic benchmark: $nameOfNewestBenchmark"